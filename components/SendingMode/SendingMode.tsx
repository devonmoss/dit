--- conflicted
+++ resolved
@@ -1,16 +1,12 @@
 import React, { useState, useEffect, useCallback, useRef } from 'react';
 import styles from './SendingMode.module.css';
 import { useAppState } from '../../contexts/AppStateContext';
-<<<<<<< HEAD
 import { isBrowser } from '../../utils/morse';
-=======
-import { createAudioContext, invMorseMap, isBrowser } from '../../utils/morse';
-import { selectNextCharacter } from '../../utils/characterSelection';
->>>>>>> a329eaca
 import MasteryDisplay from '../MasteryDisplay/MasteryDisplay';
 import TestResultsSummary from '../TestResultsSummary/TestResultsSummary';
 import { trainingLevels } from '../../utils/levels';
 import { useIambicKeyer } from '../../hooks/useIambicKeyer';
+import { selectNextCharacter } from '../../utils/characterSelection';
 
 // Constants
 const TARGET_POINTS = 3;
@@ -55,7 +51,6 @@
   const charStartTimeRef = useRef<number>(0);
   const testStartTimeRef = useRef<number>(0);
   
-<<<<<<< HEAD
   // Audio refs
   const audioContextRef = useRef<AudioContext | null>(null);
   const gainNodeRef = useRef<GainNode | null>(null);
@@ -68,23 +63,19 @@
   
   // Add a ref to store points between updates since the context isn't working correctly
   const charPointsRef = useRef<Record<string, number>>({});
+
+  // Reference to track recently mastered character
+  const recentlyMasteredCharRef = useRef<string | null>(null);
   
   // Track current environment
   const isClientRef = useRef(false);
   const isDevelopmentRef = useRef(false);
   
   // Get current level info
-=======
-  // Reference to track recently mastered character
-  const recentlyMasteredCharRef = useRef<string | null>(null);
-  
-  // Get current level and check if it's a checkpoint level
->>>>>>> a329eaca
   const currentLevel = trainingLevels.find(level => level.id === state.selectedLevelId);
   const isCheckpoint = currentLevel?.type === 'checkpoint';
   const strikeLimit = isCheckpoint ? currentLevel?.strikeLimit : undefined;
   
-<<<<<<< HEAD
   // Initialize audio on first render
   useEffect(() => {
     if (typeof window !== 'undefined') {
@@ -193,10 +184,7 @@
     return 1 - ((seconds - MIN_RESPONSE_TIME) / (MAX_RESPONSE_TIME - MIN_RESPONSE_TIME));
   }, []);
   
-  // Pick next character to practice - use state.charPoints again
-=======
   // Pick next character to practice sending - prioritize unmastered characters
->>>>>>> a329eaca
   const pickNextChar = useCallback(() => {
     // Use the shared utility function
     return selectNextCharacter(
@@ -342,21 +330,17 @@
       const newPoints = currentPoints + points; // Add to existing points
       console.log(`SendingMode: Updating points for "${successChar}" from ${currentPoints} to ${newPoints} (adding ${points})`);
       
-<<<<<<< HEAD
+      // Check if this character will now be mastered and wasn't before
+      const willCompleteMastery = newPoints >= TARGET_POINTS && currentPoints < TARGET_POINTS;
+      
+      // If this character will now be mastered, track it to avoid immediate reselection
+      if (willCompleteMastery) {
+        recentlyMasteredCharRef.current = successChar;
+      }
+      
       // Update both our ref and the app state
       charPointsRef.current[successChar] = newPoints;
       updateCharPoints(successChar, newPoints);
-=======
-      // Check if this character will reach mastery with this addition
-      const currentPoints = state.charPoints[sendCurrentChar] || 0;
-      const newPoints = currentPoints + responsePoints;
-      const willCompleteMastery = newPoints >= TARGET_POINTS && currentPoints < TARGET_POINTS;
-      
-      // If this character will now be mastered, track it to avoid immediate reselection
-      if (willCompleteMastery) {
-        recentlyMasteredCharRef.current = sendCurrentChar;
-      }
->>>>>>> a329eaca
       
       // Log the update
       console.log(`SendingMode: Updated points ref for "${successChar}" to ${charPointsRef.current[successChar]}`);
